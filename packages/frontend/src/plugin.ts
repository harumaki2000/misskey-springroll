--- conflicted
+++ resolved
@@ -36,43 +36,6 @@
 	permissions?: string[];
 	config?: Record<string, any>;
 };
-<<<<<<< HEAD
-
-interface PostFormAction {
-	title: string,
-	handler: <T>(form: T, update: (key: unknown, value: unknown) => void) => void;
-}
-
-interface UserAction {
-	title: string,
-	handler: (user: Misskey.entities.UserDetailed) => void;
-}
-
-interface NoteAction {
-	title: string,
-	handler: (note: Misskey.entities.Note) => void;
-}
-
-interface NoteViewInterruptor {
-	handler: (note: Misskey.entities.Note) => unknown;
-}
-
-interface NotePostInterruptor {
-	handler: (note: FIXME) => unknown;
-}
-
-interface PageViewInterruptor {
-	handler: (page: Misskey.entities.Page) => unknown;
-}
-
-export const postFormActions: PostFormAction[] = [];
-export const userActions: UserAction[] = [];
-export const noteActions: NoteAction[] = [];
-export const noteViewInterruptors: NoteViewInterruptor[] = [];
-export const notePostInterruptors: NotePostInterruptor[] = [];
-export const pageViewInterruptors: PageViewInterruptor[] = [];
-=======
->>>>>>> 96866d37
 
 const parser = new Parser();
 
