--- conflicted
+++ resolved
@@ -137,11 +137,7 @@
 import { emojiPicker } from '@/utility/emoji-picker.js';
 import { mfmFunctionPicker } from '@/utility/mfm-function-picker.js';
 import { prefer } from '@/preferences.js';
-<<<<<<< HEAD
-import { notePostInterruptors, postFormActions } from '@/plugin.js';
-=======
 import { getPluginHandlers } from '@/plugin.js';
->>>>>>> 96866d37
 
 const $i = signinRequired();
 
