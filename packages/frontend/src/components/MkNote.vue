--- conflicted
+++ resolved
@@ -222,11 +222,7 @@
 import { focusPrev, focusNext } from '@/utility/focus.js';
 import { getAppearNote } from '@/utility/get-appear-note.js';
 import { prefer } from '@/preferences.js';
-<<<<<<< HEAD
-import { noteViewInterruptors } from '@/plugin.js';
-=======
 import { getPluginHandlers } from '@/plugin.js';
->>>>>>> 96866d37
 
 const props = withDefaults(defineProps<{
 	note: Misskey.entities.Note;
