<!--
SPDX-FileCopyrightText: syuilo and misskey-project
SPDX-License-Identifier: AGPL-3.0-only
-->

<template>
<div
	v-if="!hardMuted && muted === false"
	ref="rootEl"
	v-hotkey="keymap"
	:class="[$style.root, { [$style.showActionsOnlyHover]: prefer.s.showNoteActionsOnlyHover, [$style.skipRender]: prefer.s.skipNoteRender }]"
	tabindex="0"
>
	<MkNoteSub v-if="appearNote.reply && !renoteCollapsed" :note="appearNote.reply" :class="$style.replyTo"/>
	<div v-if="pinned" :class="$style.tip"><i class="ti ti-pin"></i> {{ i18n.ts.pinnedNote }}</div>
	<div v-if="isRenote" :class="$style.renote">
		<div v-if="note.channel" :class="$style.colorBar" :style="{ background: note.channel.color }"></div>
		<MkAvatar :class="$style.renoteAvatar" :user="note.user" link preview/>
		<i class="ti ti-repeat" style="margin-right: 4px;"></i>
		<I18n :src="i18n.ts.renotedBy" tag="span" :class="$style.renoteText">
			<template #user>
				<MkA v-user-preview="note.userId" :class="$style.renoteUserName" :to="userPage(note.user)">
					<MkUserName :user="note.user"/>
				</MkA>
			</template>
		</I18n>
		<div :class="$style.renoteInfo">
			<button ref="renoteTime" :class="$style.renoteTime" class="_button" @mousedown.prevent="showRenoteMenu()">
				<i class="ti ti-dots" :class="$style.renoteMenu"></i>
				<MkTime :time="note.createdAt"/>
			</button>
			<span v-if="note.visibility !== 'public'" style="margin-left: 0.5em;" :title="i18n.ts._visibility[note.visibility]">
				<i v-if="note.visibility === 'home'" class="ti ti-home"></i>
				<i v-else-if="note.visibility === 'followers'" class="ti ti-lock"></i>
				<i v-else-if="note.visibility === 'specified'" ref="specified" class="ti ti-mail"></i>
			</span>
			<span v-if="note.localOnly" style="margin-left: 0.5em;" :title="i18n.ts._visibility['disableFederation']"><i class="ti ti-rocket-off"></i></span>
			<span v-if="note.channel" style="margin-left: 0.5em;" :title="note.channel.name"><i class="ti ti-device-tv"></i></span>
		</div>
	</div>
	<div v-if="renoteCollapsed" :class="$style.collapsedRenoteTarget">
		<MkAvatar :class="$style.collapsedRenoteTargetAvatar" :user="appearNote.user" link preview/>
		<Mfm :text="getNoteSummary(appearNote)" :plain="true" :nowrap="true" :author="appearNote.user" :nyaize="'respect'" :class="$style.collapsedRenoteTargetText" @click="renoteCollapsed = false"/>
	</div>
	<article v-else :class="$style.article" @contextmenu.stop="onContextmenu">
		<div v-if="appearNote.channel" :class="$style.colorBar" :style="{ background: appearNote.channel.color }"></div>
		<MkAvatar :class="[$style.avatar, prefer.s.useStickyIcons ? $style.useSticky : null]" :user="appearNote.user" :link="!mock" :preview="!mock"/>
		<div :class="$style.main">
			<MkNoteHeader :note="appearNote" :mini="true"/>
			<MkInstanceTicker v-if="showTicker" :host="appearNote.user.host" :instance="appearNote.user.instance"/>
			<div style="container-type: inline-size;">
				<p v-if="appearNote.cw != null" :class="$style.cw">
					<Mfm
						v-if="appearNote.cw != ''"
						:text="appearNote.cw"
						:author="appearNote.user"
						:nyaize="'respect'"
						:enableEmojiMenu="true"
						:enableEmojiMenuReaction="true"
					/>
					<MkCwButton v-model="showContent" :text="appearNote.text" :renote="appearNote.renote" :files="appearNote.files" :poll="appearNote.poll" style="margin: 4px 0;"/>
				</p>
				<div v-show="appearNote.cw == null || showContent" :class="[{ [$style.contentCollapsed]: collapsed }]">
					<div :class="$style.text">
						<span v-if="appearNote.isHidden" style="opacity: 0.5">({{ i18n.ts.private }})</span>
						<MkA v-if="appearNote.replyId" :class="$style.replyIcon" :to="`/notes/${appearNote.replyId}`"><i class="ti ti-arrow-back-up"></i></MkA>
						<Mfm
							v-if="appearNote.text"
							:parsedNodes="parsed"
							:text="appearNote.text"
							:author="appearNote.user"
							:nyaize="'respect'"
							:emojiUrls="appearNote.emojis"
							:enableEmojiMenu="true"
							:enableEmojiMenuReaction="true"
							class="_selectable"
						/>
						<div v-if="translating || translation" :class="$style.translation">
							<MkLoading v-if="translating" mini/>
							<div v-else-if="translation">
								<b>{{ i18n.tsx.translatedFrom({ x: translation.sourceLang }) }}: </b>
								<Mfm :text="translation.text" :author="appearNote.user" :nyaize="'respect'" :emojiUrls="appearNote.emojis" class="_selectable"/>
							</div>
						</div>
					</div>
					<div v-if="appearNote.files && appearNote.files.length > 0" style="margin-top: 8px;">
						<MkMediaList ref="galleryEl" :mediaList="appearNote.files"/>
					</div>
					<MkPoll
						v-if="appearNote.poll"
						:noteId="appearNote.id"
						:multiple="appearNote.poll.multiple"
						:expiresAt="appearNote.poll.expiresAt"
						:choices="$appearNote.pollChoices"
						:author="appearNote.user"
						:emojiUrls="appearNote.emojis"
						:class="$style.poll"
					/>
					<div v-if="isEnabledUrlPreview">
						<MkUrlPreview v-for="url in urls" :key="url" :url="url" :compact="true" :detail="false" :class="$style.urlPreview"/>
					</div>
					<div v-if="appearNote.renote" :class="$style.quote"><MkNoteSimple :note="appearNote.renote" :class="$style.quoteNote"/></div>
					<button v-if="isLong && collapsed" :class="$style.collapsed" class="_button" @click="collapsed = false">
						<span :class="$style.collapsedLabel">{{ i18n.ts.showMore }}</span>
					</button>
					<button v-else-if="isLong && !collapsed" :class="$style.showLess" class="_button" @click="collapsed = true">
						<span :class="$style.showLessLabel">{{ i18n.ts.showLess }}</span>
					</button>
				</div>
				<MkA v-if="appearNote.channel && !inChannel" :class="$style.channel" :to="`/channels/${appearNote.channel.id}`"><i class="ti ti-device-tv"></i> {{ appearNote.channel.name }}</MkA>
			</div>
			<MkReactionsViewer
				v-if="appearNote.reactionAcceptance !== 'likeOnly'"
				style="margin-top: 6px;"
				:reactions="$appearNote.reactions"
				:reactionEmojis="$appearNote.reactionEmojis"
				:myReaction="$appearNote.myReaction"
				:noteId="appearNote.id"
				:maxNumber="16"
				@mockUpdateMyReaction="emitUpdReaction"
			>
				<template #more>
					<MkA :to="`/notes/${appearNote.id}/reactions`" :class="[$style.reactionOmitted]">{{ i18n.ts.more }}</MkA>
				</template>
			</MkReactionsViewer>
			<footer :class="$style.footer">
				<button :class="$style.footerButton" class="_button" @click="reply()">
					<i class="ti ti-arrow-back-up"></i>
					<p v-if="appearNote.repliesCount > 0" :class="$style.footerButtonCount">{{ number(appearNote.repliesCount) }}</p>
				</button>
				<button
					v-if="canRenote"
					ref="renoteButton"
					:class="$style.footerButton"
					class="_button"
					@mousedown.prevent="renote()"
				>
					<i class="ti ti-repeat"></i>
					<p v-if="appearNote.renoteCount > 0" :class="$style.footerButtonCount">{{ number(appearNote.renoteCount) }}</p>
				</button>
				<button v-else :class="$style.footerButton" class="_button" disabled>
					<i class="ti ti-ban"></i>
				</button>
				<button ref="reactButton" :class="$style.footerButton" class="_button" @click="toggleReact()">
					<i v-if="appearNote.reactionAcceptance === 'likeOnly' && $appearNote.myReaction != null" class="ti ti-heart-filled" style="color: var(--MI_THEME-love);"></i>
					<i v-else-if="$appearNote.myReaction != null" class="ti ti-minus" style="color: var(--MI_THEME-accent);"></i>
					<i v-else-if="appearNote.reactionAcceptance === 'likeOnly'" class="ti ti-heart"></i>
					<i v-else class="ti ti-plus"></i>
					<p v-if="(appearNote.reactionAcceptance === 'likeOnly' || prefer.s.showReactionsCount) && $appearNote.reactionCount > 0" :class="$style.footerButtonCount">{{ number($appearNote.reactionCount) }}</p>
				</button>
				<button v-if="appearNote.reactionAcceptance !== 'likeOnly' && appearNote.myReaction == null" ref="heartReactButton" v-tooltip="i18n.ts.like" :class="$style.footerButton" class="_button" @mousedown="heartReact()">
					<i class="ti ti-star"></i>
				</button>
				<button v-if="prefer.s.showClipButtonInNoteFooter" ref="clipButton" :class="$style.footerButton" class="_button" @mousedown.prevent="clip()">
					<i class="ti ti-paperclip"></i>
				</button>
				<button ref="menuButton" :class="$style.footerButton" class="_button" @mousedown.prevent="showMenu()">
					<i class="ti ti-dots"></i>
				</button>
			</footer>
		</div>
	</article>
</div>
<div v-else-if="!hardMuted" :class="$style.muted" @click="muted = false">
	<I18n v-if="muted === 'sensitiveMute'" :src="i18n.ts.userSaysSomethingSensitive" tag="small">
		<template #name>
			<MkA v-user-preview="appearNote.userId" :to="userPage(appearNote.user)">
				<MkUserName :user="appearNote.user"/>
			</MkA>
		</template>
	</I18n>
	<I18n v-else-if="showSoftWordMutedWord !== true" :src="i18n.ts.userSaysSomething" tag="small">
		<template #name>
			<MkA v-user-preview="appearNote.userId" :to="userPage(appearNote.user)">
				<MkUserName :user="appearNote.user"/>
			</MkA>
		</template>
	</I18n>
	<I18n v-else :src="i18n.ts.userSaysSomethingAbout" tag="small">
		<template #name>
			<MkA v-user-preview="appearNote.userId" :to="userPage(appearNote.user)">
				<MkUserName :user="appearNote.user"/>
			</MkA>
		</template>
		<template #word>
			{{ Array.isArray(muted) ? muted.map(words => Array.isArray(words) ? words.join() : words).slice(0, 3).join(' ') : muted }}
		</template>
	</I18n>
</div>
<div v-else>
	<!--
		MkDateSeparatedList uses TransitionGroup which requires single element in the child elements
		so MkNote create empty div instead of no elements
	-->
</div>
</template>

<script lang="ts" setup>
import { computed, inject, onMounted, ref, useTemplateRef, watch, provide, shallowRef, reactive } from 'vue';
import * as mfm from 'mfm-js';
import * as Misskey from 'misskey-js';
import { isLink } from '@@/js/is-link.js';
import { shouldCollapsed } from '@@/js/collapsed.js';
import { host } from '@@/js/config.js';
import type { Ref } from 'vue';
import type { MenuItem } from '@/types/menu.js';
import type { OpenOnRemoteOptions } from '@/utility/please-login.js';
import type { Keymap } from '@/utility/hotkey.js';
import MkNoteSub from '@/components/MkNoteSub.vue';
import MkNoteHeader from '@/components/MkNoteHeader.vue';
import MkNoteSimple from '@/components/MkNoteSimple.vue';
import MkReactionsViewer from '@/components/MkReactionsViewer.vue';
import MkReactionsViewerDetails from '@/components/MkReactionsViewer.details.vue';
import MkMediaList from '@/components/MkMediaList.vue';
import MkCwButton from '@/components/MkCwButton.vue';
import MkPoll from '@/components/MkPoll.vue';
import MkUsersTooltip from '@/components/MkUsersTooltip.vue';
import MkUrlPreview from '@/components/MkUrlPreview.vue';
import MkInstanceTicker from '@/components/MkInstanceTicker.vue';
import { pleaseLogin } from '@/utility/please-login.js';
import { checkWordMute } from '@/utility/check-word-mute.js';
import { notePage } from '@/filters/note.js';
import { userPage } from '@/filters/user.js';
import number from '@/filters/number.js';
import * as os from '@/os.js';
import * as sound from '@/utility/sound.js';
import { misskeyApi, misskeyApiGet } from '@/utility/misskey-api.js';
import { reactionPicker } from '@/utility/reaction-picker.js';
import { extractUrlFromMfm } from '@/utility/extract-url-from-mfm.js';
import { $i } from '@/i.js';
import { i18n } from '@/i18n.js';
import { getAbuseNoteMenu, getCopyNoteLinkMenu, getNoteClipMenu, getNoteMenu, getRenoteMenu } from '@/utility/get-note-menu.js';
import { noteEvents, useNoteCapture } from '@/composables/use-note-capture.js';
import { deepClone } from '@/utility/clone.js';
import { useTooltip } from '@/composables/use-tooltip.js';
import { claimAchievement } from '@/utility/achievements.js';
import { getNoteSummary } from '@/utility/get-note-summary.js';
import MkRippleEffect from '@/components/MkRippleEffect.vue';
import { showMovedDialog } from '@/utility/show-moved-dialog.js';
import { isEnabledUrlPreview } from '@/utility/url-preview.js';
import { focusPrev, focusNext } from '@/utility/focus.js';
import { getAppearNote } from '@/utility/get-appear-note.js';
import { prefer } from '@/preferences.js';
import { getPluginHandlers } from '@/plugin.js';
import { DI } from '@/di.js';
<<<<<<< HEAD
import tooltip from '@/directives/tooltip';
=======
import { globalEvents } from '@/events.js';
>>>>>>> aa55663e

const props = withDefaults(defineProps<{
	note: Misskey.entities.Note;
	pinned?: boolean;
	mock?: boolean;
	withHardMute?: boolean;
}>(), {
	mock: false,
});

provide(DI.mock, props.mock);

const emit = defineEmits<{
	(ev: 'reaction', emoji: string): void;
	(ev: 'removeReaction', emoji: string): void;
	(ev: 'favorite', payload: { isFavorited: boolean }): void;
	(ev: 'unfavorite', payload: { isFavorited: boolean }): void;
}>();

const inTimeline = inject<boolean>('inTimeline', false);
const tl_withSensitive = inject<Ref<boolean>>('tl_withSensitive', ref(true));
const inChannel = inject('inChannel', null);
const currentClip = inject<Ref<Misskey.entities.Clip> | null>('currentClip', null);

let note = deepClone(props.note);

// plugin
const noteViewInterruptors = getPluginHandlers('note_view_interruptor');
if (noteViewInterruptors.length > 0) {
	onMounted(async () => {
		let result: Misskey.entities.Note | null = deepClone(note);
		for (const interruptor of noteViewInterruptors) {
			try {
				result = await interruptor.handler(result!) as Misskey.entities.Note | null;
			} catch (err) {
				console.error(err);
			}
		}
		note = result as Misskey.entities.Note;
	});
}

const isRenote = Misskey.note.isPureRenote(note);
const appearNote = getAppearNote(note);
const $appearNote = reactive({
	reactions: appearNote.reactions,
	reactionCount: appearNote.reactionCount,
	reactionEmojis: appearNote.reactionEmojis,
	myReaction: appearNote.myReaction,
	pollChoices: appearNote.poll?.choices,
});

const rootEl = useTemplateRef('rootEl');
const menuButton = useTemplateRef('menuButton');
const renoteButton = useTemplateRef('renoteButton');
const renoteTime = useTemplateRef('renoteTime');
const reactButton = useTemplateRef('reactButton');
const clipButton = useTemplateRef('clipButton');
const galleryEl = useTemplateRef('galleryEl');
const isMyRenote = $i && ($i.id === note.userId);
const showContent = ref(false);
const parsed = computed(() => appearNote.text ? mfm.parse(appearNote.text) : null);
const urls = computed(() => parsed.value ? extractUrlFromMfm(parsed.value).filter((url) => appearNote.renote?.url !== url && appearNote.renote?.uri !== url) : null);
const isLong = shouldCollapsed(appearNote, urls.value ?? []);
const collapsed = ref(appearNote.cw == null && isLong);
const muted = ref(checkMute(appearNote, $i?.mutedWords));
const hardMuted = ref(props.withHardMute && checkMute(appearNote, $i?.hardMutedWords, true));
const showSoftWordMutedWord = computed(() => prefer.s.showSoftWordMutedWord);
const translation = ref<Misskey.entities.NotesTranslateResponse | null>(null);
const translating = ref(false);
const showTicker = (prefer.s.instanceTicker === 'always') || (prefer.s.instanceTicker === 'remote' && appearNote.user.instance);
const canRenote = computed(() => ['public', 'home'].includes(appearNote.visibility) || (appearNote.visibility === 'followers' && appearNote.userId === $i?.id));
const renoteCollapsed = ref(
	prefer.s.collapseRenotes && isRenote && (
		($i && ($i.id === note.userId || $i.id === appearNote.userId)) || // `||` must be `||`! See https://github.com/misskey-dev/misskey/issues/13131
		($appearNote.myReaction != null)
	),
);

const pleaseLoginContext = computed<OpenOnRemoteOptions>(() => ({
	type: 'lookup',
	url: `https://${host}/notes/${appearNote.id}`,
}));

/* Overload FunctionにLintが対応していないのでコメントアウト
function checkMute(noteToCheck: Misskey.entities.Note, mutedWords: Array<string | string[]> | undefined | null, checkOnly: true): boolean;
function checkMute(noteToCheck: Misskey.entities.Note, mutedWords: Array<string | string[]> | undefined | null, checkOnly: false): Array<string | string[]> | false | 'sensitiveMute';
*/
function checkMute(noteToCheck: Misskey.entities.Note, mutedWords: Array<string | string[]> | undefined | null, checkOnly = false): Array<string | string[]> | false | 'sensitiveMute' {
	if (mutedWords != null) {
		const result = checkWordMute(noteToCheck, $i, mutedWords);
		if (Array.isArray(result)) return result;

		const replyResult = noteToCheck.reply && checkWordMute(noteToCheck.reply, $i, mutedWords);
		if (Array.isArray(replyResult)) return replyResult;

		const renoteResult = noteToCheck.renote && checkWordMute(noteToCheck.renote, $i, mutedWords);
		if (Array.isArray(renoteResult)) return renoteResult;
	}

	if (checkOnly) return false;

	if (inTimeline && tl_withSensitive.value === false && noteToCheck.files?.some((v) => v.isSensitive)) {
		return 'sensitiveMute';
	}

	return false;
}

const keymap = {
	'r': () => {
		if (renoteCollapsed.value) return;
		reply();
	},
	'e|a|plus': () => {
		if (renoteCollapsed.value) return;
		react();
	},
	'q': () => {
		if (renoteCollapsed.value) return;
		renote();
	},
	'm': () => {
		if (renoteCollapsed.value) return;
		showMenu();
	},
	'c': () => {
		if (renoteCollapsed.value) return;
		if (!prefer.s.showClipButtonInNoteFooter) return;
		clip();
	},
	'o': () => {
		if (renoteCollapsed.value) return;
		galleryEl.value?.openGallery();
	},
	'v|enter': () => {
		if (renoteCollapsed.value) {
			renoteCollapsed.value = false;
		} else if (appearNote.cw != null) {
			showContent.value = !showContent.value;
		} else if (isLong) {
			collapsed.value = !collapsed.value;
		}
	},
	'esc': {
		allowRepeat: true,
		callback: () => blur(),
	},
	'up|k|shift+tab': {
		allowRepeat: true,
		callback: () => focusBefore(),
	},
	'down|j|tab': {
		allowRepeat: true,
		callback: () => focusAfter(),
	},
} as const satisfies Keymap;

provide(DI.mfmEmojiReactCallback, (reaction) => {
	sound.playMisskeySfx('reaction');
	misskeyApi('notes/reactions/create', {
		noteId: appearNote.id,
		reaction: reaction,
	}).then(() => {
		noteEvents.emit(`reacted:${appearNote.id}`, {
			userId: $i!.id,
			reaction: reaction,
		});
	});
});

let subscribeManuallyToNoteCapture: () => void = () => { };

if (!props.mock) {
	const { subscribe } = useNoteCapture({
		note: appearNote,
		parentNote: note,
		$note: $appearNote,
	});
	subscribeManuallyToNoteCapture = subscribe;
}

if (!props.mock) {
	useTooltip(renoteButton, async (showing) => {
		const renotes = await misskeyApi('notes/renotes', {
			noteId: appearNote.id,
			limit: 11,
		});

		const users = renotes.map(x => x.user);

		if (users.length < 1) return;

		const { dispose } = os.popup(MkUsersTooltip, {
			showing,
			users,
			count: appearNote.renoteCount,
			targetElement: renoteButton.value,
		}, {
			closed: () => dispose(),
		});
	});

	if (appearNote.reactionAcceptance === 'likeOnly') {
		useTooltip(reactButton, async (showing) => {
			const reactions = await misskeyApiGet('notes/reactions', {
				noteId: appearNote.id,
				limit: 10,
				_cacheKey_: $appearNote.reactionCount,
			});

			const users = reactions.map(x => x.user);

			if (users.length < 1) return;

			const { dispose } = os.popup(MkReactionsViewerDetails, {
				showing,
				reaction: '❤️',
				users,
				count: $appearNote.reactionCount,
				targetElement: reactButton.value!,
			}, {
				closed: () => dispose(),
			});
		});
	}
}

function renote(viaKeyboard = false) {
	pleaseLogin({ openOnRemote: pleaseLoginContext.value });
	showMovedDialog();

	const { menu } = getRenoteMenu({ note: note, renoteButton, mock: props.mock });
	os.popupMenu(menu, renoteButton.value, {
		viaKeyboard,
	});

	subscribeManuallyToNoteCapture();
}

function reply(): void {
	pleaseLogin({ openOnRemote: pleaseLoginContext.value });
	if (props.mock) {
		return;
	}
	os.post({
		reply: appearNote,
		channel: appearNote.channel,
	}).then(() => {
		focus();
	});
}

function react(): void {
	pleaseLogin({ openOnRemote: pleaseLoginContext.value });
	showMovedDialog();
	if (appearNote.reactionAcceptance === 'likeOnly') {
		sound.playMisskeySfx('reaction');

		if (props.mock) {
			return;
		}

		misskeyApi('notes/reactions/create', {
			noteId: appearNote.id,
			reaction: '❤️',
		}).then(() => {
			noteEvents.emit(`reacted:${appearNote.id}`, {
				userId: $i!.id,
				reaction: '❤️',
			});
		});
		const el = reactButton.value;
		if (el && prefer.s.animation) {
			const rect = el.getBoundingClientRect();
			const x = rect.left + (el.offsetWidth / 2);
			const y = rect.top + (el.offsetHeight / 2);
			const { dispose } = os.popup(MkRippleEffect, { x, y }, {
				end: () => dispose(),
			});
		}
	} else {
		blur();
		reactionPicker.show(reactButton.value ?? null, note, async (reaction) => {
			if (prefer.s.confirmOnReact) {
				const confirm = await os.confirm({
					type: 'question',
					text: i18n.tsx.reactAreYouSure({ emoji: reaction.replace('@.', '') }),
				});

				if (confirm.canceled) return;
			}

			sound.playMisskeySfx('reaction');

			if (props.mock) {
				emit('reaction', reaction);
				$appearNote.reactions[reaction] = 1;
				$appearNote.reactionCount++;
				$appearNote.myReaction = reaction;
				return;
			}

			misskeyApi('notes/reactions/create', {
				noteId: appearNote.id,
				reaction: reaction,
			}).then(() => {
				noteEvents.emit(`reacted:${appearNote.id}`, {
					userId: $i!.id,
					reaction: reaction,
				});
			});

			if (appearNote.text && appearNote.text.length > 100 && (Date.now() - new Date(appearNote.createdAt).getTime() < 1000 * 3)) {
				claimAchievement('reactWithoutRead');
			}
		}, () => {
			focus();
		});
	}
}

<<<<<<< HEAD
function heartReact():void {
	sound.playMisskeySfx('reaction');
	const targetNote = appearNote.value;
	if (!targetNote) {
		return;
	}
	if (props.mock) {
		return;
	}
	misskeyApi('notes/reactions/create', {
		noteId: appearNote.value.id,
		reaction: '🩵',
	});
}

function undoReact(targetNote: Misskey.entities.Note): void {
	const oldReaction = targetNote.myReaction;
=======
function undoReact(): void {
	const oldReaction = $appearNote.myReaction;
>>>>>>> aa55663e
	if (!oldReaction) return;

	if (props.mock) {
		emit('removeReaction', oldReaction);
		return;
	}

	misskeyApi('notes/reactions/delete', {
		noteId: appearNote.id,
	}).then(() => {
		noteEvents.emit(`unreacted:${appearNote.id}`, {
			userId: $i!.id,
			reaction: oldReaction,
		});
	});
}

function toggleReact() {
	if ($appearNote.myReaction == null) {
		react();
	} else {
		undoReact();
	}
}

function onContextmenu(ev: MouseEvent): void {
	if (props.mock) {
		return;
	}

	if (ev.target && isLink(ev.target as HTMLElement)) return;
	if (window.getSelection()?.toString() !== '') return;

	if (prefer.s.useReactionPickerForContextMenu) {
		ev.preventDefault();
		react();
	} else {
		const { menu, cleanup } = getNoteMenu({ note: note, translating, translation, currentClip: currentClip?.value });
		os.contextMenu(menu, ev).then(focus).finally(cleanup);
	}
}

function showMenu(): void {
	if (props.mock) {
		return;
	}

	const { menu, cleanup } = getNoteMenu({ note: note, translating, translation, currentClip: currentClip?.value });
	os.popupMenu(menu, menuButton.value).then(focus).finally(cleanup);
}

async function clip(): Promise<void> {
	if (props.mock) {
		return;
	}

	os.popupMenu(await getNoteClipMenu({ note: note, currentClip: currentClip?.value }), clipButton.value).then(focus);
}

function showRenoteMenu(): void {
	if (props.mock) {
		return;
	}

	function getUnrenote(): MenuItem {
		return {
			text: i18n.ts.unrenote,
			icon: 'ti ti-trash',
			danger: true,
			action: () => {
				misskeyApi('notes/delete', {
					noteId: note.id,
				}).then(() => {
					globalEvents.emit('noteDeleted', note.id);
				});
			},
		};
	}

	const renoteDetailsMenu: MenuItem = {
		type: 'link',
		text: i18n.ts.renoteDetails,
		icon: 'ti ti-info-circle',
		to: notePage(note),
	};

	if (isMyRenote) {
		pleaseLogin({ openOnRemote: pleaseLoginContext.value });
		os.popupMenu([
			renoteDetailsMenu,
			getCopyNoteLinkMenu(note, i18n.ts.copyLinkRenote),
			{ type: 'divider' },
			getUnrenote(),
		], renoteTime.value);
	} else {
		os.popupMenu([
			renoteDetailsMenu,
			getCopyNoteLinkMenu(note, i18n.ts.copyLinkRenote),
			{ type: 'divider' },
			getAbuseNoteMenu(note, i18n.ts.reportAbuseRenote),
			($i?.isModerator || $i?.isAdmin) ? getUnrenote() : undefined,
		], renoteTime.value);
	}
}

function focus() {
	rootEl.value?.focus();
}

function blur() {
	rootEl.value?.blur();
}

function focusBefore() {
	focusPrev(rootEl.value);
}

function focusAfter() {
	focusNext(rootEl.value);
}

function readPromo() {
	misskeyApi('promo/read', {
		noteId: appearNote.id,
	});
}

function emitUpdReaction(emoji: string, delta: number) {
	if (delta < 0) {
		emit('removeReaction', emoji);
	} else if (delta > 0) {
		emit('reaction', emoji);
	}
}
</script>

<style lang="scss" module>
.root {
	position: relative;
	font-size: 1.05em;
	overflow: clip;
	contain: content;

	&:focus-visible {
		outline: none;

		&::after {
			content: "";
			pointer-events: none;
			display: block;
			position: absolute;
			z-index: 10;
			top: 0;
			left: 0;
			right: 0;
			bottom: 0;
			margin: auto;
			width: calc(100% - 8px);
			height: calc(100% - 8px);
			border: dashed 2px var(--MI_THEME-focus);
			border-radius: var(--MI-radius);
			box-sizing: border-box;
		}
	}

	.footer {
		position: relative;
		z-index: 1;
	}

	&:hover > .article > .main > .footer > .footerButton {
		opacity: 1;
	}

	&.showActionsOnlyHover {
		.footer {
			visibility: hidden;
			position: absolute;
			top: 12px;
			right: 12px;
			padding: 0 4px;
			margin-bottom: 0 !important;
			background: var(--MI_THEME-popup);
			border-radius: 8px;
			box-shadow: 0px 4px 32px var(--MI_THEME-shadow);
		}

		.footerButton {
			font-size: 90%;

			&:not(:last-child) {
				margin-right: 0;
			}
		}
	}

	&.showActionsOnlyHover:hover {
		.footer {
			visibility: visible;
		}
	}
}

.skipRender {
	// TODO: これが有効だとTransitionGroupでnoteを追加するときに一瞬がくっとなってしまうのをどうにかしたい
	// Transitionが完了するのを待ってからskipRenderを付与すれば解決しそうだけどパフォーマンス的な影響が不明
	content-visibility: auto;
	contain-intrinsic-size: 0 150px;
}

.tip {
	display: flex;
	align-items: center;
	padding: 16px 32px 8px 32px;
	line-height: 24px;
	font-size: 90%;
	white-space: pre;
	color: #d28a3f;
}

.tip + .article {
	padding-top: 8px;
}

.replyTo {
	opacity: 0.7;
	padding-bottom: 0;
}

.renote {
	position: relative;
	display: flex;
	align-items: center;
	padding: 16px 32px 8px 32px;
	line-height: 28px;
	white-space: pre;
	color: var(--MI_THEME-renote);

	& + .article {
		padding-top: 8px;
	}

	> .colorBar {
		height: calc(100% - 6px);
	}
}

.renoteAvatar {
	flex-shrink: 0;
	display: inline-block;
	width: 28px;
	height: 28px;
	margin: 0 8px 0 0;
}

.renoteText {
	overflow: hidden;
	flex-shrink: 1;
	text-overflow: ellipsis;
	white-space: nowrap;
}

.renoteUserName {
	font-weight: bold;
}

.renoteInfo {
	margin-left: auto;
	font-size: 0.9em;
}

.renoteTime {
	flex-shrink: 0;
	color: inherit;
}

.renoteMenu {
	margin-right: 4px;
}

.collapsedRenoteTarget {
	display: flex;
	align-items: center;
	line-height: 28px;
	white-space: pre;
	padding: 0 32px 18px;
}

.collapsedRenoteTargetAvatar {
	flex-shrink: 0;
	display: inline-block;
	width: 28px;
	height: 28px;
	margin: 0 8px 0 0;
}

.collapsedRenoteTargetText {
	overflow: hidden;
	flex-shrink: 1;
	text-overflow: ellipsis;
	white-space: nowrap;
	font-size: 90%;
	opacity: 0.7;
	cursor: pointer;

	&:hover {
		text-decoration: underline;
	}
}

.article {
	position: relative;
	display: flex;
	padding: 28px 32px;
}

.colorBar {
	position: absolute;
	top: 8px;
	left: 8px;
	width: 5px;
	height: calc(100% - 16px);
	border-radius: 999px;
	pointer-events: none;
}

.avatar {
	flex-shrink: 0;
	display: block !important;
	margin: 0 14px 0 0;
	width: 58px;
	height: 58px;

	&.useSticky {
		position: sticky !important;
		top: calc(22px + var(--MI-stickyTop, 0px));
		left: 0;
	}
}

.main {
	flex: 1;
	min-width: 0;
}

.cw {
	cursor: default;
	display: block;
	margin: 0;
	padding: 0;
	overflow-wrap: break-word;
}

.showLess {
	width: 100%;
	margin-top: 14px;
	position: sticky;
	bottom: calc(var(--MI-stickyBottom, 0px) + 14px);
}

.showLessLabel {
	display: inline-block;
	background: var(--MI_THEME-popup);
	padding: 6px 10px;
	font-size: 0.8em;
	border-radius: 999px;
	box-shadow: 0 2px 6px rgb(0 0 0 / 20%);
}

.contentCollapsed {
	position: relative;
	max-height: 9em;
	overflow: clip;
}

.collapsed {
	display: block;
	position: absolute;
	bottom: 0;
	left: 0;
	z-index: 2;
	width: 100%;
	height: 64px;
	background: linear-gradient(0deg, var(--MI_THEME-panel), color(from var(--MI_THEME-panel) srgb r g b / 0));

	&:hover > .collapsedLabel {
		background: var(--MI_THEME-panelHighlight);
	}
}

.collapsedLabel {
	display: inline-block;
	background: var(--MI_THEME-panel);
	padding: 6px 10px;
	font-size: 0.8em;
	border-radius: 999px;
	box-shadow: 0 2px 6px rgb(0 0 0 / 20%);
}

.text {
	overflow-wrap: break-word;
}

.replyIcon {
	color: var(--MI_THEME-accent);
	margin-right: 0.5em;
}

.translation {
	border: solid 0.5px var(--MI_THEME-divider);
	border-radius: var(--MI-radius);
	padding: 12px;
	margin-top: 8px;
}

.urlPreview {
	margin-top: 8px;
}

.poll {
	font-size: 80%;
}

.quote {
	padding: 8px 0;
}

.quoteNote {
	padding: 16px;
	border: dashed 1px var(--MI_THEME-renote);
	border-radius: 8px;
	overflow: clip;
}

.channel {
	opacity: 0.7;
	font-size: 80%;
}

.footer {
	margin-bottom: -14px;
}

.footerButton {
	margin: 0;
	padding: 8px;
	opacity: 0.7;

	&:not(:last-child) {
		margin-right: 28px;
	}

	&:hover {
		color: var(--MI_THEME-fgHighlighted);
	}
}

.footerButtonCount {
	display: inline;
	margin: 0 0 0 8px;
	opacity: 0.7;
}

@container (max-width: 580px) {
	.root {
		font-size: 0.95em;
	}

	.renote {
		padding: 12px 26px 0 26px;
	}

	.article {
		padding: 24px 26px;
	}

	.avatar {
		width: 50px;
		height: 50px;
	}
}

@container (max-width: 500px) {
	.root {
		font-size: 0.9em;
	}

	.renote {
		padding: 10px 22px 0 22px;
	}

	.article {
		padding: 20px 22px;
	}

	.footer {
		margin-bottom: -8px;
	}
}

@container (max-width: 480px) {
	.renote {
		padding: 8px 16px 0 16px;
	}

	.tip {
		padding: 8px 16px 0 16px;
	}

	.collapsedRenoteTarget {
		padding: 0 16px 9px;
		margin-top: 4px;
	}

	.article {
		padding: 14px 16px;
	}
}

@container (max-width: 450px) {
	.avatar {
		margin: 0 10px 0 0;
		width: 46px;
		height: 46px;

		&.useSticky {
			top: calc(14px + var(--MI-stickyTop, 0px));
		}
	}
}

@container (max-width: 400px) {
	.root:not(.showActionsOnlyHover) {
		.footerButton {
			&:not(:last-child) {
				margin-right: 18px;
			}
		}
	}
}

@container (max-width: 350px) {
	.root:not(.showActionsOnlyHover) {
		.footerButton {
			&:not(:last-child) {
				margin-right: 12px;
			}
		}
	}

	.colorBar {
		top: 6px;
		left: 6px;
		width: 4px;
		height: calc(100% - 12px);
	}
}

@container (max-width: 300px) {
	.avatar {
		width: 44px;
		height: 44px;
	}

	.root:not(.showActionsOnlyHover) {
		.footerButton {
			&:not(:last-child) {
				margin-right: 8px;
			}
		}
	}
}

@container (max-width: 250px) {
	.quoteNote {
		padding: 12px;
	}
}

.muted {
	padding: 8px;
	text-align: center;
	opacity: 0.7;
}

.reactionOmitted {
	display: inline-block;
	margin-left: 8px;
	opacity: .8;
	font-size: 95%;
}
</style><|MERGE_RESOLUTION|>--- conflicted
+++ resolved
@@ -146,7 +146,7 @@
 					<i v-else-if="$appearNote.myReaction != null" class="ti ti-minus" style="color: var(--MI_THEME-accent);"></i>
 					<i v-else-if="appearNote.reactionAcceptance === 'likeOnly'" class="ti ti-heart"></i>
 					<i v-else class="ti ti-plus"></i>
-					<p v-if="(appearNote.reactionAcceptance === 'likeOnly' || prefer.s.showReactionsCount) && $appearNote.reactionCount > 0" :class="$style.footerButtonCount">{{ number($appearNote.reactionCount) }}</p>
+					<p v-if="(appearNote.reactionAcceptance === 'likeOnly' || prefer.s.showReactionsCount) && appearNote.reactionCount > 0" :class="$style.footerButtonCount">{{ number(appearNote.reactionCount) }}</p>
 				</button>
 				<button v-if="appearNote.reactionAcceptance !== 'likeOnly' && appearNote.myReaction == null" ref="heartReactButton" v-tooltip="i18n.ts.like" :class="$style.footerButton" class="_button" @mousedown="heartReact()">
 					<i class="ti ti-star"></i>
@@ -243,11 +243,8 @@
 import { prefer } from '@/preferences.js';
 import { getPluginHandlers } from '@/plugin.js';
 import { DI } from '@/di.js';
-<<<<<<< HEAD
+import { globalEvents } from '@/events.js';
 import tooltip from '@/directives/tooltip';
-=======
-import { globalEvents } from '@/events.js';
->>>>>>> aa55663e
 
 const props = withDefaults(defineProps<{
 	note: Misskey.entities.Note;
@@ -570,28 +567,25 @@
 	}
 }
 
-<<<<<<< HEAD
 function heartReact():void {
 	sound.playMisskeySfx('reaction');
-	const targetNote = appearNote.value;
-	if (!targetNote) {
-		return;
-	}
 	if (props.mock) {
 		return;
 	}
+
 	misskeyApi('notes/reactions/create', {
-		noteId: appearNote.value.id,
+		noteId: appearNote.id,
 		reaction: '🩵',
+	}).then(() => {
+		noteEvents.emit(`reacted:${appearNote.id}`, {
+			userId: $i!.id,
+			reaction: '🩵',
+		});
 	});
 }
 
-function undoReact(targetNote: Misskey.entities.Note): void {
-	const oldReaction = targetNote.myReaction;
-=======
 function undoReact(): void {
 	const oldReaction = $appearNote.myReaction;
->>>>>>> aa55663e
 	if (!oldReaction) return;
 
 	if (props.mock) {
