<!--
SPDX-FileCopyrightText: syuilo and misskey-project
SPDX-License-Identifier: AGPL-3.0-only
-->

<template>
<SearchMarker path="/settings/accounts" :label="i18n.ts.accounts" :keywords="['accounts']" icon="ti ti-users">
	<div class="_gaps">
		<div class="_buttons">
			<MkButton primary @click="addAccount"><i class="ti ti-plus"></i> {{ i18n.ts.addAccount }}</MkButton>
			<!--<MkButton @click="refreshAllAccounts"><i class="ti ti-refresh"></i></MkButton>-->
		</div>

		<MkUserCardMini v-for="x in accounts" :key="x[0] + x[1].id" :user="x[1]" :class="$style.user" @click.prevent="menu(x[0], x[1], $event)"/>
	</div>
</SearchMarker>
</template>

<script lang="ts" setup>
import { ref, computed } from 'vue';
import * as Misskey from 'misskey-js';
import type { MenuItem } from '@/types/menu.js';
import MkButton from '@/components/MkButton.vue';
import * as os from '@/os.js';
import { misskeyApi } from '@/utility/misskey-api.js';
import { $i } from '@/i.js';
import { switchAccount, removeAccount, login, getAccountWithSigninDialog, getAccountWithSignupDialog } from '@/accounts.js';
import { i18n } from '@/i18n.js';
import { definePage } from '@/page.js';
import MkUserCardMini from '@/components/MkUserCardMini.vue';
import { prefer } from '@/preferences.js';

const accounts = prefer.r.accounts;

function refreshAllAccounts() {
	// TODO
}

function menu(host: string, account: Misskey.entities.UserDetailed, ev: MouseEvent) {
	let menu: MenuItem[];

	menu = [{
		text: i18n.ts.switch,
		icon: 'ti ti-switch-horizontal',
		action: () => switchAccount(host, account.id),
	}, {
<<<<<<< HEAD
		text: i18n.ts.logout,
		icon: 'ti ti-trash',
		danger: true,
=======
		text: i18n.ts.remove,
		icon: 'ti ti-trash',
>>>>>>> 96866d37
		action: () => removeAccount(host, account.id),
	}];

	os.popupMenu(menu, ev.currentTarget ?? ev.target);
}

function addAccount(ev: MouseEvent) {
	os.popupMenu([{
		text: i18n.ts.existingAccount,
		action: () => { addExistingAccount(); },
	}, {
		text: i18n.ts.createAccount,
		action: () => { createAccount(); },
	}], ev.currentTarget ?? ev.target);
}

function addExistingAccount() {
	getAccountWithSigninDialog().then((res) => {
		if (res != null) {
			os.success();
		}
	});
}

function createAccount() {
	getAccountWithSignupDialog().then((res) => {
		if (res != null) {
			login(res.token);
		}
	});
}

const headerActions = computed(() => []);

const headerTabs = computed(() => []);

definePage(() => ({
	title: i18n.ts.accounts,
	icon: 'ti ti-users',
}));
</script>

<style lang="scss" module>
.user {
	cursor: pointer;
}

.unknownUser {
	display: flex;
	align-items: center;
	text-align: start;
	padding: 16px;
	background: var(--MI_THEME-panel);
	border-radius: 8px;
	font-size: 0.9em;
}

.unknownUserAvatarMock {
	display: block;
	width: 34px;
	height: 34px;
	line-height: 34px;
	text-align: center;
	font-size: 16px;
	margin-right: 12px;
	background-color: color-mix(in srgb, var(--MI_THEME-fg), transparent 85%);
	color: color-mix(in srgb, var(--MI_THEME-fg), transparent 25%);
	border-radius: 50%;
}

.unknownUserTitle {
	display: block;
	width: 100%;
	white-space: nowrap;
	overflow: hidden;
	text-overflow: ellipsis;
	line-height: 18px;
}

.unknownUserSub {
	display: block;
	width: 100%;
	font-size: 95%;
	opacity: 0.7;
	white-space: nowrap;
	overflow: hidden;
	text-overflow: ellipsis;
	line-height: 16px;
}
</style><|MERGE_RESOLUTION|>--- conflicted
+++ resolved
@@ -44,14 +44,8 @@
 		icon: 'ti ti-switch-horizontal',
 		action: () => switchAccount(host, account.id),
 	}, {
-<<<<<<< HEAD
-		text: i18n.ts.logout,
-		icon: 'ti ti-trash',
-		danger: true,
-=======
 		text: i18n.ts.remove,
 		icon: 'ti ti-trash',
->>>>>>> 96866d37
 		action: () => removeAccount(host, account.id),
 	}];
 
