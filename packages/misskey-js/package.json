--- conflicted
+++ resolved
@@ -1,11 +1,7 @@
 {
 	"type": "module",
 	"name": "misskey-js",
-<<<<<<< HEAD
-	"version": "2025.5.1-springroll-v1.5.6",
-=======
-	"version": "2025.6.0",
->>>>>>> 3eb64ccf
+	"version": "2025.6.0-springroll-v1.5.6",
 	"description": "Misskey SDK for JavaScript",
 	"license": "MIT",
 	"main": "./built/index.js",
