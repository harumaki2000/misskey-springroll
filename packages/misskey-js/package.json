{
	"type": "module",
	"name": "misskey-js",
<<<<<<< HEAD
	"version": "2025.6.1-alpha.2-springroll-v1.5.6",
=======
	"version": "2025.6.1-alpha.4",
>>>>>>> ac9206f1
	"description": "Misskey SDK for JavaScript",
	"license": "MIT",
	"main": "./built/index.js",
	"types": "./built/index.d.ts",
	"exports": {
		".": {
			"import": "./built/index.js",
			"types": "./built/index.d.ts"
		},
		"./*": {
			"import": "./built/*",
			"types": "./built/*"
		}
	},
	"scripts": {
		"build": "node ./build.js",
		"watch": "nodemon -w package.json -e json --exec \"node ./build.js --watch\"",
		"tsd": "tsd",
		"api": "pnpm api-extractor run --local --verbose",
		"api-prod": "pnpm api-extractor run --verbose",
		"eslint": "eslint './**/*.{js,jsx,ts,tsx}'",
		"typecheck": "tsc --noEmit",
		"lint": "pnpm typecheck && pnpm eslint",
		"jest": "jest --coverage --detectOpenHandles",
		"test": "pnpm jest && pnpm tsd",
		"update-autogen-code": "pnpm --filter misskey-js-type-generator generate && ncp generator/built/autogen src/autogen"
	},
	"repository": {
		"type": "git",
		"url": "https://github.com/misskey-dev/misskey.git",
		"directory": "packages/misskey-js"
	},
	"devDependencies": {
		"@microsoft/api-extractor": "7.52.8",
		"@swc/jest": "0.2.38",
		"@types/jest": "29.5.14",
		"@types/node": "22.15.21",
		"@typescript-eslint/eslint-plugin": "8.32.1",
		"@typescript-eslint/parser": "8.32.1",
		"jest": "29.7.0",
		"jest-fetch-mock": "3.0.3",
		"jest-websocket-mock": "2.5.0",
		"mock-socket": "9.3.1",
		"ncp": "2.0.0",
		"nodemon": "3.1.10",
		"execa": "8.0.1",
		"tsd": "0.32.0",
		"typescript": "5.8.3",
		"esbuild": "0.25.4",
		"glob": "11.0.2"
	},
	"files": [
		"built"
	],
	"dependencies": {
		"@simplewebauthn/types": "12.0.0",
		"eventemitter3": "5.0.1",
		"reconnecting-websocket": "4.4.0"
	}
}<|MERGE_RESOLUTION|>--- conflicted
+++ resolved
@@ -1,11 +1,7 @@
 {
 	"type": "module",
 	"name": "misskey-js",
-<<<<<<< HEAD
-	"version": "2025.6.1-alpha.2-springroll-v1.5.6",
-=======
-	"version": "2025.6.1-alpha.4",
->>>>>>> ac9206f1
+	"version": "2025.6.1-alpha.4-springroll-v1.5.6",
 	"description": "Misskey SDK for JavaScript",
 	"license": "MIT",
 	"main": "./built/index.js",
