--- conflicted
+++ resolved
@@ -1,11 +1,7 @@
 {
 	"type": "module",
 	"name": "misskey-js",
-<<<<<<< HEAD
-	"version": "2025.5.1-beta.3-springroll-v1.5.5",
-=======
-	"version": "2025.5.1-beta.5",
->>>>>>> 4c77f3e5
+	"version": "2025.5.1-beta.5-springroll-v1.5.5",
 	"description": "Misskey SDK for JavaScript",
 	"license": "MIT",
 	"main": "./built/index.js",
