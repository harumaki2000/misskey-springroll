{
	"type": "module",
	"name": "misskey-js",
<<<<<<< HEAD
	"version": "2025.3.2-beta.9-springroll-v1.2.9",
=======
	"version": "2025.3.2-beta.10",
>>>>>>> 3f7a2bf5
	"description": "Misskey SDK for JavaScript",
	"license": "MIT",
	"main": "./built/index.js",
	"types": "./built/index.d.ts",
	"exports": {
		".": {
			"import": "./built/index.js",
			"types": "./built/index.d.ts"
		},
		"./*": {
			"import": "./built/*",
			"types": "./built/*"
		}
	},
	"scripts": {
		"build": "node ./build.js",
		"watch": "nodemon -w package.json -e json --exec \"node ./build.js --watch\"",
		"tsd": "tsd",
		"api": "pnpm api-extractor run --local --verbose",
		"api-prod": "pnpm api-extractor run --verbose",
		"eslint": "eslint './**/*.{js,jsx,ts,tsx}'",
		"typecheck": "tsc --noEmit",
		"lint": "pnpm typecheck && pnpm eslint",
		"jest": "jest --coverage --detectOpenHandles",
		"test": "pnpm jest && pnpm tsd",
		"update-autogen-code": "pnpm --filter misskey-js-type-generator generate && ncp generator/built/autogen src/autogen"
	},
	"repository": {
		"type": "git",
		"url": "https://github.com/misskey-dev/misskey.git",
		"directory": "packages/misskey-js"
	},
	"devDependencies": {
		"@microsoft/api-extractor": "7.51.1",
		"@swc/jest": "0.2.37",
		"@types/jest": "29.5.14",
		"@types/node": "22.13.9",
		"@typescript-eslint/eslint-plugin": "8.26.0",
		"@typescript-eslint/parser": "8.26.0",
		"jest": "29.7.0",
		"jest-fetch-mock": "3.0.3",
		"jest-websocket-mock": "2.5.0",
		"mock-socket": "9.3.1",
		"ncp": "2.0.0",
		"nodemon": "3.1.9",
		"execa": "8.0.1",
		"tsd": "0.31.2",
		"typescript": "5.8.2",
		"esbuild": "0.25.0",
		"glob": "11.0.1"
	},
	"files": [
		"built"
	],
	"dependencies": {
		"@simplewebauthn/types": "12.0.0",
		"eventemitter3": "5.0.1",
		"reconnecting-websocket": "4.4.0"
	}
}<|MERGE_RESOLUTION|>--- conflicted
+++ resolved
@@ -1,11 +1,7 @@
 {
 	"type": "module",
 	"name": "misskey-js",
-<<<<<<< HEAD
-	"version": "2025.3.2-beta.9-springroll-v1.2.9",
-=======
-	"version": "2025.3.2-beta.10",
->>>>>>> 3f7a2bf5
+	"version": "2025.3.2-beta.10-springroll-v1.2.9",
 	"description": "Misskey SDK for JavaScript",
 	"license": "MIT",
 	"main": "./built/index.js",
