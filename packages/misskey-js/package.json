{
	"type": "module",
	"name": "misskey-js",
<<<<<<< HEAD
	"version": "2025.5.0-alpha.0-springroll-v1.4.2",
=======
	"version": "2025.5.0-alpha.1",
>>>>>>> 080276e3
	"description": "Misskey SDK for JavaScript",
	"license": "MIT",
	"main": "./built/index.js",
	"types": "./built/index.d.ts",
	"exports": {
		".": {
			"import": "./built/index.js",
			"types": "./built/index.d.ts"
		},
		"./*": {
			"import": "./built/*",
			"types": "./built/*"
		}
	},
	"scripts": {
		"build": "node ./build.js",
		"watch": "nodemon -w package.json -e json --exec \"node ./build.js --watch\"",
		"tsd": "tsd",
		"api": "pnpm api-extractor run --local --verbose",
		"api-prod": "pnpm api-extractor run --verbose",
		"eslint": "eslint './**/*.{js,jsx,ts,tsx}'",
		"typecheck": "tsc --noEmit",
		"lint": "pnpm typecheck && pnpm eslint",
		"jest": "jest --coverage --detectOpenHandles",
		"test": "pnpm jest && pnpm tsd",
		"update-autogen-code": "pnpm --filter misskey-js-type-generator generate && ncp generator/built/autogen src/autogen"
	},
	"repository": {
		"type": "git",
		"url": "https://github.com/misskey-dev/misskey.git",
		"directory": "packages/misskey-js"
	},
	"devDependencies": {
		"@microsoft/api-extractor": "7.52.5",
		"@swc/jest": "0.2.38",
		"@types/jest": "29.5.14",
		"@types/node": "22.15.2",
		"@typescript-eslint/eslint-plugin": "8.31.0",
		"@typescript-eslint/parser": "8.31.0",
		"jest": "29.7.0",
		"jest-fetch-mock": "3.0.3",
		"jest-websocket-mock": "2.5.0",
		"mock-socket": "9.3.1",
		"ncp": "2.0.0",
		"nodemon": "3.1.10",
		"execa": "8.0.1",
		"tsd": "0.32.0",
		"typescript": "5.8.3",
		"esbuild": "0.25.3",
		"glob": "11.0.2"
	},
	"files": [
		"built"
	],
	"dependencies": {
		"@simplewebauthn/types": "12.0.0",
		"eventemitter3": "5.0.1",
		"reconnecting-websocket": "4.4.0"
	}
}<|MERGE_RESOLUTION|>--- conflicted
+++ resolved
@@ -1,11 +1,7 @@
 {
 	"type": "module",
 	"name": "misskey-js",
-<<<<<<< HEAD
-	"version": "2025.5.0-alpha.0-springroll-v1.4.2",
-=======
-	"version": "2025.5.0-alpha.1",
->>>>>>> 080276e3
+	"version": "2025.5.0-alpha.1-springroll-v1.4.2",
 	"description": "Misskey SDK for JavaScript",
 	"license": "MIT",
 	"main": "./built/index.js",
