--- conflicted
+++ resolved
@@ -1,11 +1,7 @@
 {
 	"type": "module",
 	"name": "misskey-js",
-<<<<<<< HEAD
-	"version": "2025.3.2-beta.0-springroll-v1.2.9",
-=======
-	"version": "2025.3.2-beta.1",
->>>>>>> 30de6d80
+	"version": "2025.3.2-beta.1-springroll-v1.2.9",
 	"description": "Misskey SDK for JavaScript",
 	"license": "MIT",
 	"main": "./built/index.js",
