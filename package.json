{
	"name": "misskey",
<<<<<<< HEAD
	"version": "2025.5.1-beta.6-springroll-v1.5.6",
=======
	"version": "2025.5.1",
>>>>>>> 21344f76
	"codename": "nasubi",
	"repository": {
		"type": "git",
		"url": "https://github.com/misskey-dev/misskey.git"
	},
	"packageManager": "pnpm@10.11.0",
	"workspaces": [
		"packages/frontend-shared",
		"packages/frontend",
		"packages/frontend-embed",
		"packages/icons-subsetter",
		"packages/backend",
		"packages/sw",
		"packages/misskey-js",
		"packages/misskey-reversi",
		"packages/misskey-bubble-game"
	],
	"private": true,
	"scripts": {
		"build-pre": "node ./scripts/build-pre.js",
		"build-assets": "node ./scripts/build-assets.mjs",
		"build": "pnpm build-pre && pnpm -r build && pnpm build-assets",
		"build-storybook": "pnpm --filter frontend build-storybook",
		"build-misskey-js-with-types": "pnpm build-pre && pnpm --filter backend... --filter=!misskey-js build && pnpm --filter backend generate-api-json --no-build && ncp packages/backend/built/api.json packages/misskey-js/generator/api.json && pnpm --filter misskey-js update-autogen-code && pnpm --filter misskey-js build && pnpm --filter misskey-js api",
		"start": "pnpm check:connect && cd packages/backend && node ./built/boot/entry.js",
		"start:test": "ncp ./.github/misskey/test.yml ./.config/test.yml && cd packages/backend && cross-env NODE_ENV=test node ./built/boot/entry.js",
		"init": "pnpm migrate",
		"migrate": "cd packages/backend && pnpm migrate",
		"revert": "cd packages/backend && pnpm revert",
		"check:connect": "cd packages/backend && pnpm check:connect",
		"migrateandstart": "pnpm migrate && pnpm start",
		"watch": "pnpm dev",
		"dev": "node scripts/dev.mjs",
		"lint": "pnpm -r lint",
		"cy:open": "pnpm cypress open --config-file=cypress.config.ts",
		"cy:run": "pnpm cypress run",
		"e2e": "pnpm start-server-and-test start:test http://localhost:61812 cy:run",
		"e2e-dev-container": "ncp ./.config/cypress-devcontainer.yml ./.config/test.yml && pnpm start-server-and-test start:test http://localhost:61812 cy:run",
		"jest": "cd packages/backend && pnpm jest",
		"jest-and-coverage": "cd packages/backend && pnpm jest-and-coverage",
		"test": "pnpm -r test",
		"test-and-coverage": "pnpm -r test-and-coverage",
		"clean": "node ./scripts/clean.js",
		"clean-all": "node ./scripts/clean-all.js",
		"cleanall": "pnpm clean-all"
	},
	"resolutions": {
		"chokidar": "4.0.3",
		"lodash": "4.17.21"
	},
	"dependencies": {
		"cssnano": "7.0.7",
		"esbuild": "0.25.4",
		"execa": "9.5.3",
		"fast-glob": "3.3.3",
		"glob": "11.0.2",
		"ignore-walk": "7.0.0",
		"js-yaml": "4.1.0",
		"postcss": "8.5.3",
		"tar": "7.4.3",
		"terser": "5.39.2",
		"typescript": "5.8.3"
	},
	"devDependencies": {
		"@misskey-dev/eslint-plugin": "2.1.0",
		"@types/node": "22.15.21",
		"@typescript-eslint/eslint-plugin": "8.32.1",
		"@typescript-eslint/parser": "8.32.1",
		"cross-env": "7.0.3",
		"cypress": "14.4.0",
		"eslint": "9.27.0",
		"globals": "16.1.0",
		"ncp": "2.0.0",
		"pnpm": "10.11.0",
		"start-server-and-test": "2.0.12"
	},
	"optionalDependencies": {
		"@tensorflow/tfjs-core": "4.22.0"
	},
	"pnpm": {
		"overrides": {
			"@aiscript-dev/aiscript-languageserver": "-"
		}
	}
}<|MERGE_RESOLUTION|>--- conflicted
+++ resolved
@@ -1,10 +1,6 @@
 {
 	"name": "misskey",
-<<<<<<< HEAD
-	"version": "2025.5.1-beta.6-springroll-v1.5.6",
-=======
-	"version": "2025.5.1",
->>>>>>> 21344f76
+	"version": "2025.5.1-springroll-v1.5.6",
 	"codename": "nasubi",
 	"repository": {
 		"type": "git",
