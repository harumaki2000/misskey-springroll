--- conflicted
+++ resolved
@@ -1,10 +1,6 @@
 {
 	"name": "misskey",
-<<<<<<< HEAD
-	"version": "2025.3.2-beta.0-springroll-v1.2.9",
-=======
-	"version": "2025.3.2-beta.1",
->>>>>>> 30de6d80
+	"version": "2025.3.2-beta.1-springroll-v1.2.9",
 	"codename": "nasubi",
 	"repository": {
 		"type": "git",
