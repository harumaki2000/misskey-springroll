--- conflicted
+++ resolved
@@ -1,10 +1,6 @@
 {
 	"name": "misskey",
-<<<<<<< HEAD
-	"version": "2025.4.0-springroll-v1.2.9",
-=======
-	"version": "2025.4.1-alpha.2",
->>>>>>> a0b9f456
+	"version": "2025.4.1-alpha.2-springroll-v1.2.9",
 	"codename": "nasubi",
 	"repository": {
 		"type": "git",
