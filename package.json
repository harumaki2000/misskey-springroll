--- conflicted
+++ resolved
@@ -1,10 +1,6 @@
 {
 	"name": "misskey",
-<<<<<<< HEAD
-	"version": "2025.5.0-springroll-v1.5.2",
-=======
-	"version": "2025.5.1-alpha.4",
->>>>>>> aa55663e
+	"version": "2025.5.1-alpha.4-springroll-v1.5.3",
 	"codename": "nasubi",
 	"repository": {
 		"type": "git",
