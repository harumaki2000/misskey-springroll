--- conflicted
+++ resolved
@@ -1,10 +1,6 @@
 {
 	"name": "misskey",
-<<<<<<< HEAD
-	"version": "2025.6.1-alpha.2-springroll-v1.5.6",
-=======
-	"version": "2025.6.1-alpha.4",
->>>>>>> ac9206f1
+	"version": "2025.6.1-alpha.4-springroll-v1.5.6",
 	"codename": "nasubi",
 	"repository": {
 		"type": "git",
