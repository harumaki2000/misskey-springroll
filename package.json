--- conflicted
+++ resolved
@@ -1,10 +1,6 @@
 {
 	"name": "misskey",
-<<<<<<< HEAD
-	"version": "2025.4.1-springroll-v1.4.1",
-=======
-	"version": "2025.5.0-alpha.0",
->>>>>>> 3eaa05a5
+	"version": "2025.5.0-alpha.0-springroll-v1.4.1",
 	"codename": "nasubi",
 	"repository": {
 		"type": "git",
