--- conflicted
+++ resolved
@@ -1,10 +1,6 @@
 {
 	"name": "misskey",
-<<<<<<< HEAD
-	"version": "2025.4.1-beta.0-springroll-v1.3.6",
-=======
-	"version": "2025.4.1-beta.2",
->>>>>>> 5e294f4c
+	"version": "2025.4.1-beta.2-springroll-v1.3.6",
 	"codename": "nasubi",
 	"repository": {
 		"type": "git",
