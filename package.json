{
	"name": "misskey",
<<<<<<< HEAD
	"version": "2025.5.1-beta.2-springroll-v1.5.5",
=======
	"version": "2025.5.1-beta.3",
>>>>>>> e786ff4b
	"codename": "nasubi",
	"repository": {
		"type": "git",
		"url": "https://github.com/misskey-dev/misskey.git"
	},
	"packageManager": "pnpm@10.11.0",
	"workspaces": [
		"packages/frontend-shared",
		"packages/frontend",
		"packages/frontend-embed",
		"packages/icons-subsetter",
		"packages/backend",
		"packages/sw",
		"packages/misskey-js",
		"packages/misskey-reversi",
		"packages/misskey-bubble-game"
	],
	"private": true,
	"scripts": {
		"build-pre": "node ./scripts/build-pre.js",
		"build-assets": "node ./scripts/build-assets.mjs",
		"build": "pnpm build-pre && pnpm -r build && pnpm build-assets",
		"build-storybook": "pnpm --filter frontend build-storybook",
		"build-misskey-js-with-types": "pnpm build-pre && pnpm --filter backend... --filter=!misskey-js build && pnpm --filter backend generate-api-json --no-build && ncp packages/backend/built/api.json packages/misskey-js/generator/api.json && pnpm --filter misskey-js update-autogen-code && pnpm --filter misskey-js build && pnpm --filter misskey-js api",
		"start": "pnpm check:connect && cd packages/backend && node ./built/boot/entry.js",
		"start:test": "ncp ./.github/misskey/test.yml ./.config/test.yml && cd packages/backend && cross-env NODE_ENV=test node ./built/boot/entry.js",
		"init": "pnpm migrate",
		"migrate": "cd packages/backend && pnpm migrate",
		"revert": "cd packages/backend && pnpm revert",
		"check:connect": "cd packages/backend && pnpm check:connect",
		"migrateandstart": "pnpm migrate && pnpm start",
		"watch": "pnpm dev",
		"dev": "node scripts/dev.mjs",
		"lint": "pnpm -r lint",
		"cy:open": "pnpm cypress open --config-file=cypress.config.ts",
		"cy:run": "pnpm cypress run",
		"e2e": "pnpm start-server-and-test start:test http://localhost:61812 cy:run",
		"e2e-dev-container": "ncp ./.config/cypress-devcontainer.yml ./.config/test.yml && pnpm start-server-and-test start:test http://localhost:61812 cy:run",
		"jest": "cd packages/backend && pnpm jest",
		"jest-and-coverage": "cd packages/backend && pnpm jest-and-coverage",
		"test": "pnpm -r test",
		"test-and-coverage": "pnpm -r test-and-coverage",
		"clean": "node ./scripts/clean.js",
		"clean-all": "node ./scripts/clean-all.js",
		"cleanall": "pnpm clean-all"
	},
	"resolutions": {
		"chokidar": "4.0.3",
		"lodash": "4.17.21"
	},
	"dependencies": {
		"cssnano": "7.0.7",
		"esbuild": "0.25.4",
		"execa": "9.5.3",
		"fast-glob": "3.3.3",
		"glob": "11.0.2",
		"ignore-walk": "7.0.0",
		"js-yaml": "4.1.0",
		"postcss": "8.5.3",
		"tar": "7.4.3",
		"terser": "5.39.2",
		"typescript": "5.8.3"
	},
	"devDependencies": {
		"@misskey-dev/eslint-plugin": "2.1.0",
		"@types/node": "22.15.21",
		"@typescript-eslint/eslint-plugin": "8.32.1",
		"@typescript-eslint/parser": "8.32.1",
		"cross-env": "7.0.3",
		"cypress": "14.4.0",
		"eslint": "9.27.0",
		"globals": "16.1.0",
		"ncp": "2.0.0",
		"pnpm": "10.11.0",
		"start-server-and-test": "2.0.12"
	},
	"optionalDependencies": {
		"@tensorflow/tfjs-core": "4.22.0"
	},
	"pnpm": {
		"overrides": {
			"@aiscript-dev/aiscript-languageserver": "-"
		}
	}
}<|MERGE_RESOLUTION|>--- conflicted
+++ resolved
@@ -1,10 +1,6 @@
 {
 	"name": "misskey",
-<<<<<<< HEAD
-	"version": "2025.5.1-beta.2-springroll-v1.5.5",
-=======
-	"version": "2025.5.1-beta.3",
->>>>>>> e786ff4b
+	"version": "2025.5.1-beta.3-springroll-v1.5.5",
 	"codename": "nasubi",
 	"repository": {
 		"type": "git",
