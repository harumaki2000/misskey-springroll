--- conflicted
+++ resolved
@@ -1,10 +1,6 @@
 {
 	"name": "misskey",
-<<<<<<< HEAD
-	"version": "2025.5.0-alpha.1-springroll-v1.4.5",
-=======
-	"version": "2025.5.0-alpha.2",
->>>>>>> 45d6c090
+	"version": "2025.5.0-alpha.2-springroll-v1.4.5",
 	"codename": "nasubi",
 	"repository": {
 		"type": "git",
