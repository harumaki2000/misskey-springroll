--- conflicted
+++ resolved
@@ -1,10 +1,6 @@
 {
 	"name": "misskey",
-<<<<<<< HEAD
-	"version": "2025.6.0-springroll-v1.5.6",
-=======
-	"version": "2025.6.1-alpha.2",
->>>>>>> 019dfbdc
+	"version": "2025.6.1-alpha.2-springroll-v1.5.6",
 	"codename": "nasubi",
 	"repository": {
 		"type": "git",
