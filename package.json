--- conflicted
+++ resolved
@@ -1,10 +1,6 @@
 {
 	"name": "misskey",
-<<<<<<< HEAD
-	"version": "2025.5.0-alpha.0-springroll-v1.4.2",
-=======
-	"version": "2025.5.0-alpha.1",
->>>>>>> 080276e3
+	"version": "2025.5.0-alpha.1-springroll-v1.4.2",
 	"codename": "nasubi",
 	"repository": {
 		"type": "git",
