--- conflicted
+++ resolved
@@ -1,10 +1,6 @@
 {
 	"name": "misskey",
-<<<<<<< HEAD
-	"version": "2025.5.1-beta.0-springroll-v1.5.3",
-=======
-	"version": "2025.5.1-beta.1",
->>>>>>> fe1b2b00
+	"version": "2025.5.1-beta.1-springroll-v1.5.3",
 	"codename": "nasubi",
 	"repository": {
 		"type": "git",
